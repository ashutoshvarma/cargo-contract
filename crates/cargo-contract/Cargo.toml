[package]
name = "cargo-contract"
version = "2.0.0-beta"
authors = ["Parity Technologies <admin@parity.io>"]
build = "build.rs"
edition = "2021"

license = "GPL-3.0"
readme = "README.md"
repository = "https://github.com/paritytech/cargo-contract"
documentation = "https://docs.substrate.io/tutorials/v3/ink-workshop/pt1/"
homepage = "https://www.parity.io/"
description = "Setup and deployment tool for developing Wasm based smart contracts via ink!"
keywords = ["wasm", "parity", "webassembly", "blockchain", "edsl"]
categories = ["command-line-utilities", "development-tools::build-utils", "development-tools::cargo-plugins"]
include = [
    "Cargo.toml", "src/**/*.rs", "README.md", "LICENSE", "build.rs", "src/**/*.scale",
]

[dependencies]
contract-build = { version = "2.0.0-beta", path = "../build" }
contract-metadata = { version = "2.0.0-beta", path = "../metadata" }
contract-transcode = { version = "2.0.0-beta", path = "../transcode" }

anyhow = "1.0.66"
clap = { version = "4.0.29", features = ["derive", "env"] }
tracing = "0.1.37"
tracing-subscriber = { version = "0.3.16", features = ["env-filter"] }
scale = { package = "parity-scale-codec", version = "3.0.0", features = ["derive"] }
which = "4.3.0"
colored = "2.0.0"
serde = { version = "1.0.148", default-features = false, features = ["derive"] }
serde_json = "1.0.89"
url = { version = "2.3.1", features = ["serde"] }
rust_decimal = "1.27"
<<<<<<< HEAD
wasm-opt = "0.110.2"
proc-macro2 = "1.0.47"
quote = "1.0.21"
=======
>>>>>>> bc6dcd45

# dependencies for extrinsics (deploying and calling a contract)
async-std = { version = "1.12.0", features = ["attributes", "tokio1"] }
sp-core = "7.0.0"
sp-weights = "4.0.0"
pallet-contracts-primitives = "7.0.0"
subxt = "0.25.0"
hex = "0.4.3"
jsonrpsee = { version = "0.16.1", features = ["ws-client"] }

[build-dependencies]
anyhow = "1.0.66"
substrate-build-script-utils = "3.0.0"
current_platform = "0.2.0"
which = "4.3.0"

[dev-dependencies]
assert_cmd = "2.0.6"
regex = "1.7.0"
predicates = "2.1.3"
tempfile = "3.3.0"

[features]
# This `std` feature is required for testing using an inline contract's metadata, because `ink!` annotates the metadata
# generation code with `#[cfg(feature = "std")]`.
default = ["std"]
std = []

# Enable this to execute long running tests, which usually are only run on the CI server
#
# Disabled by default
test-ci-only = []

# Enable this to execute tests which depend on a locally running contracts enabed chain
# e.g.https://github.com/paritytech/canvas-node
integration-tests = []<|MERGE_RESOLUTION|>--- conflicted
+++ resolved
@@ -33,12 +33,6 @@
 serde_json = "1.0.89"
 url = { version = "2.3.1", features = ["serde"] }
 rust_decimal = "1.27"
-<<<<<<< HEAD
-wasm-opt = "0.110.2"
-proc-macro2 = "1.0.47"
-quote = "1.0.21"
-=======
->>>>>>> bc6dcd45
 
 # dependencies for extrinsics (deploying and calling a contract)
 async-std = { version = "1.12.0", features = ["attributes", "tokio1"] }
